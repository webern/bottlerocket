[package]
name = "update_metadata"
version = "0.1.0"
authors = ["Samuel Mendoza-Jonas <samjonas@amazon.com>"]
license = "Apache-2.0 OR MIT"
edition = "2018"
publish = false

[dependencies]
chrono = { version = "0.4.9", features = ["serde"] }
lazy_static = "1.2"
parse-datetime = { path = "../../parse-datetime" }
rand = "0.7.0"
regex = "1.1"
semver = { version = "0.9.0", features = ["serde"] }
serde = { version = "1.0.100", features = ["derive"] }
serde_json = "1.0.40"
serde_plain = "0.3.0"
snafu = "0.6.0"
<<<<<<< HEAD
# TODO - remove the path reference once tough is updated
tough = { path = "../../ignored/tough/tough", version = "0.5.0", features = ["http"] }
=======
tough = "0.5.0"
>>>>>>> 26ad9925

[lib]
name = "update_metadata"
path = "src/lib.rs"<|MERGE_RESOLUTION|>--- conflicted
+++ resolved
@@ -17,12 +17,7 @@
 serde_json = "1.0.40"
 serde_plain = "0.3.0"
 snafu = "0.6.0"
-<<<<<<< HEAD
-# TODO - remove the path reference once tough is updated
-tough = { path = "../../ignored/tough/tough", version = "0.5.0", features = ["http"] }
-=======
 tough = "0.5.0"
->>>>>>> 26ad9925
 
 [lib]
 name = "update_metadata"
