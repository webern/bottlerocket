[package]
name = "updog"
version = "0.1.0"
authors = ["iliana destroyer of worlds <iweller@amazon.com>"]
license = "Apache-2.0 OR MIT"
edition = "2018"
publish = false

[dependencies]
bottlerocket-release = { path = "../../bottlerocket-release" }
chrono = "0.4.9"
log = "0.4"
rand = "0.7.0"
regex = "1.1"
reqwest = { version = "0.10.1", default-features = false, features = ["rustls-tls", "blocking"] }
semver = "0.9.0"
serde = { version = "1.0.100", features = ["derive"] }
serde_json = "1.0.40"
serde_plain = "0.3.0"
signpost = { path = "../signpost" }
simplelog = "0.7"
snafu = "0.6.0"
toml = "0.5.1"
<<<<<<< HEAD
# TODO - remove the path reference once tough is updated
tough = { path = "../../ignored/tough/tough", version = "0.5.0", features = ["http"] }
=======
tough = { version = "0.5.0", features = ["http"] }
>>>>>>> 26ad9925
update_metadata = { path = "../update_metadata" }
structopt = "0.3"
migrator = { path = "../../api/migration/migrator" }
url = "2.1.0"
signal-hook = "0.1.13"
lz4 = "1.23.1"

[dev-dependencies]
tempfile = "3.1.0"<|MERGE_RESOLUTION|>--- conflicted
+++ resolved
@@ -21,12 +21,7 @@
 simplelog = "0.7"
 snafu = "0.6.0"
 toml = "0.5.1"
-<<<<<<< HEAD
-# TODO - remove the path reference once tough is updated
-tough = { path = "../../ignored/tough/tough", version = "0.5.0", features = ["http"] }
-=======
 tough = { version = "0.5.0", features = ["http"] }
->>>>>>> 26ad9925
 update_metadata = { path = "../update_metadata" }
 structopt = "0.3"
 migrator = { path = "../../api/migration/migrator" }
